--- conflicted
+++ resolved
@@ -4,17 +4,13 @@
 test:
 	cargo test
 
-<<<<<<< HEAD
 gen-proto:
 	cd client && cargo build
 
-.PHONY: run test
-=======
 cmp-encoders:
 	cargo run -p encoders-comparison --release
 
 cmp-plot:
 	gnuplot encoders-comparison/plot_benchmark.gp
 
-.PHONY: run test cmp-encoders cmp-plot
->>>>>>> 9964ffdf
+.PHONY: run test cmp-encoders cmp-plot